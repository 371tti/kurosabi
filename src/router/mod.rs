--- conflicted
+++ resolved
@@ -95,11 +95,7 @@
         let clean_path: String;
         {
             let tmp = &req.path.path;
-<<<<<<< HEAD
-            clean_path = tmp.split(&['?','#']).next().unwrap()
-=======
             clean_path = tmp.split(&['?', '#']).next().unwrap()
->>>>>>> bc88c02c
                             .trim_start_matches('/')
                             .to_owned();
         }
